from builtins import map
from builtins import object

###############################################################################
#   lazyflow: data flow based lazy parallel computation framework
#
#       Copyright (C) 2011-2014, the ilastik developers
#                                <team@ilastik.org>
#
# This program is free software; you can redistribute it and/or
# modify it under the terms of the Lesser GNU General Public License
# as published by the Free Software Foundation; either version 2.1
# of the License, or (at your option) any later version.
#
# This program is distributed in the hope that it will be useful,
# but WITHOUT ANY WARRANTY; without even the implied warranty of
# MERCHANTABILITY or FITNESS FOR A PARTICULAR PURPOSE. See the
# GNU Lesser General Public License for more details.
#
# See the files LICENSE.lgpl2 and LICENSE.lgpl3 for full text of the
# GNU Lesser General Public License version 2.1 and 3 respectively.
# This information is also available on the ilastik web site at:
# 		   http://ilastik.org/license/
###############################################################################
import numpy
import vigra
from lazyflow.graph import Graph
from lazyflow.operators.opArrayPiper import OpArrayPiper
from lazyflow.operators import OpCompressedUserLabelArray

from lazyflow.utility.slicingtools import sl, slicing2shape


class TestOpCompressedUserLabelArray(object):
    def setup(self):
        graph = Graph()
        op = OpCompressedUserLabelArray(graph=graph)
        arrayshape = (1, 100, 100, 10, 1)
        op.inputs["shape"].setValue(arrayshape)
        blockshape = (1, 10, 10, 10, 1)  # Why doesn't this work if blockshape is an ndarray?
        op.inputs["blockShape"].setValue(blockshape)
        op.eraser.setValue(100)

        dummyData = vigra.VigraArray(arrayshape, axistags=vigra.defaultAxistags("txyzc"), dtype=numpy.uint8)
        op.Input.setValue(dummyData)

        slicing = sl[0:1, 1:15, 2:36, 3:7, 0:1]
        inDataShape = slicing2shape(slicing)
        inputData = (3 * numpy.random.random(inDataShape)).astype(numpy.uint8)
        op.Input[slicing] = inputData

        data = numpy.zeros(arrayshape, dtype=numpy.uint8)
        data[slicing] = inputData

        # Sanity check...
        assert (op.Output[:].wait()[slicing] == data[slicing]).all()

        self.op = op
        self.slicing = slicing
        self.inData = inputData
        self.data = data

    def testOutput(self):
        """
        Verify that the label array has all of the data it was given.
        """
        op = self.op
        slicing = self.slicing
        inData = self.inData
        data = self.data

        # Output
        outputData = op.Output[...].wait()
        assert numpy.all(outputData[...] == data[...])

        # maxLabel
        # assert op.maxLabel.value == inData.max()

        # nonzeroValues
        # nz = op.nonzeroValues.value
        # assert len(nz) == len(vigra.analysis.unique(inData))-1

    def testSetupTwice(self):
        """
        If one of the inputs to the label array is changed, the output should not change (including max label value!)
        """
        # Change one of the inputs, causing setupOutputs to be changed.
        self.op.eraser.setValue(255)

        # Run the plain output test.
        self.testOutput()

    def testDeleteLabel(self):
        """
        Check behavior after deleting an entire label class from the sparse array.
        """
        op = self.op
        slicing = self.slicing
        inData = self.inData
        data = self.data

        op.deleteLabel.setValue(1)
        outputData = op.Output[...].wait()

        # Expected: All 1s removed, all 2s converted to 1s
        expectedOutput = numpy.where(self.data == 1, 0, self.data)
        expectedOutput = numpy.where(expectedOutput == 2, 1, expectedOutput)
        assert (outputData[...] == expectedOutput[...]).all()

        # assert op.maxLabel.value == expectedOutput.max() == 1

        # delete label input resets automatically
        # assert op.deleteLabel.value == -1 # Apparently not?

    def testDeleteLabel2(self):
        """
        Another test to check behavior after deleting an entire label class from the sparse array.
        This one ensures that different blocks have different max label values before the delete occurs.
        """
        op = self.op
        slicing = self.slicing
        data = self.data

        # assert op.maxLabel.value == 2

        # Choose slicings that do NOT intersect with any of the previous data or with each other
        # The goal is to make sure that the data for each slice ends up in a separate block
        slicing1 = sl[0:1, 60:65, 0:10, 3:7, 0:1]
        slicing2 = sl[0:1, 90:95, 0:90, 3:7, 0:1]

        expectedData = self.data[...]

        labels1 = numpy.ndarray(slicing2shape(slicing1), dtype=numpy.uint8)
        labels1[...] = 1
        op.Input[slicing1] = labels1
        expectedData[slicing1] = labels1

        labels2 = numpy.ndarray(slicing2shape(slicing2), dtype=numpy.uint8)
        labels2[...] = 2
        op.Input[slicing2] = labels2
        expectedData[slicing2] = labels2

        # Sanity check:
        # Does the data contain our new labels?
        assert (op.Output[...].wait() == expectedData).all()
        assert expectedData.max() == 2
        # assert op.maxLabel.value == 2

        # Delete label 1
        op.deleteLabel.setValue(1)
        outputData = op.Output[...].wait()

        # Expected: All 1s removed, all 2s converted to 1s
        expectedData = numpy.where(expectedData == 1, 0, expectedData)
        expectedData = numpy.where(expectedData == 2, 1, expectedData)
        assert (outputData[...] == expectedData[...]).all()

        # assert op.maxLabel.value == expectedData.max() == 1

    def testEraser(self):
        """
        Check that some labels can be deleted correctly from the sparse array.
        """
        op = self.op
        slicing = self.slicing
        inData = self.inData
        data = self.data

        # assert op.maxLabel.value == 2

        erasedSlicing = list(slicing)
        erasedSlicing[1] = slice(1, 2)

        outputWithEraser = data.copy()
        outputWithEraser[erasedSlicing] = 100

        op.Input[erasedSlicing] = outputWithEraser[erasedSlicing]

        expectedOutput = outputWithEraser
        expectedOutput[erasedSlicing] = 0

        outputData = op.Output[...].wait()
        assert (outputData == expectedOutput).all()

        assert expectedOutput.max() == 2
        # assert op.maxLabel.value == 2

    def testEraseAll(self):
        """
        Test behavior when all labels of a particular class are erased.
        Note that this is not the same as deleting a label class, but should have the same effect on the output slots.
        """
        op = self.op
        slicing = self.slicing
        data = self.data

        # assert op.maxLabel.value == 2

        newSlicing = list(slicing)
        newSlicing[1] = slice(1, 2)

        # Add some new labels for a class that hasn't been seen yet (3)
        threeData = numpy.ndarray(slicing2shape(newSlicing), dtype=numpy.uint8)
        threeData[...] = 3
        op.Input[newSlicing] = threeData
        expectedData = data.copy()
        expectedData[newSlicing] = 3

        # Sanity check: Are the new labels in the data?
        assert (op.Output[...].wait() == expectedData).all()
        assert expectedData.max() == 3
        # assert op.maxLabel.value == 3

        # Now erase all the 3s
        eraserData = numpy.ones(slicing2shape(newSlicing), dtype=numpy.uint8) * 100
        op.Input[newSlicing] = eraserData
        expectedData = data.copy()
        expectedData[newSlicing] = 0

        # The data we erased should be zeros
        output_data = op.Output[...].wait()
        assert (expectedData[newSlicing] == 0).all()
        assert (output_data[newSlicing] == 0).all()
        assert (output_data == expectedData).all()

        # The maximum label should be reduced, because all the 3s were removed.
        assert expectedData.max() == 2
        # assert op.maxLabel.value == 2

    def testEraseBlock(self):
        """
        If we use the eraser to remove all labels from a block,
        it should be removed from the CleanBlocks slot.
        """
        op = self.op
        slicing = self.slicing
        inData = self.inData
        data = self.data

        # BEFORE (convert to tuple)
        clean_blocks_before = [(tuple(a), tuple(b)) for (a, b) in op.CleanBlocks.value]

        block_slicing = sl[0:1, 10:20, 10:20, 0:10, 0:1]
        block_roi = ((0, 10, 10, 0, 0), (1, 20, 20, 10, 1))

        eraser_data = 100 * numpy.ones(slicing2shape(block_slicing), dtype=numpy.uint8)
        op.Input[block_slicing] = eraser_data

        expected_data = data.copy()
        expected_data[block_slicing] = 0

        # quick sanity check: the data was actually cleared by the eraser
        assert (op.Output[:].wait() == expected_data).all()

        # AFTER (convert to tuple)
        clean_blocks_after = [(tuple(a), tuple(b)) for (a, b) in op.CleanBlocks.value]

        before_set = set(map(tuple, clean_blocks_before))
        after_set = set(map(tuple, clean_blocks_after))

        assert before_set - set([block_roi]) == after_set

    def testDimensionalityChange(self):
        """
        What happens if we configure the operator, use it a bit,
        then reconfigure it with a different input shape and dimensionality?
        """
        op = self.op
        slicing = self.slicing
        inData = self.inData
        data = self.data

        # Output
        outputData = op.Output[...].wait()
        assert numpy.all(outputData[...] == data[...])

        # Reconfigure
        op.Input.setValue(data[0])

<<<<<<< HEAD
        blockshape = (10,10,10,1)
        op.BlockShape.setValue(blockshape)
=======
        blockshape = (10, 10, 10, 1)
        op.blockShape.setValue(blockshape)
>>>>>>> 8c2d40b0

        # After reconfigure, everything is set back to 0.
        # That's okay.
        outputData = op.Output[...].wait()
        assert numpy.all(outputData[...] == 0)

    def testIngestData(self):
        """
        The ingestData() function can be used to import an entire slot's
        data into the label array, but copied one block at a time.
        """
        op = self.op
        data = self.data + 5
        opProvider = OpArrayPiper(graph=op.graph)
        opProvider.Input.setValue(data)

        max_label = op.ingestData(opProvider.Output)
        assert (op.Output[:].wait() == data).all()
        assert max_label == data.max()

    def test_Projection2D(self):
        op = self.op

        projected_data = op.Projection2D[:, 0:100, 0:100, 4:5, :].wait()
        # print projected_data.shape
        # print projected_data.min()
        # print projected_data.max()
        # print projected_data.sum()
        full_data = op.Output[:, 0:100, 0:100, :, :].wait()
        # print full_data.sum(axis=3).sum()

        summed_projection = numpy.sum(full_data, axis=3, keepdims=True)
        assert ((summed_projection != 0) == (projected_data != 0)).all()


class TestOpCompressedUserLabelArray_masked(object):
    def setup(self):
        graph = Graph()
        op = OpCompressedUserLabelArray(graph=graph)
        arrayshape = (1, 100, 100, 10, 1)
        op.inputs["shape"].setValue(arrayshape)
        blockshape = (1, 10, 10, 10, 1)  # Why doesn't this work if blockshape is an ndarray?
        op.inputs["blockShape"].setValue(blockshape)
        op.eraser.setValue(100)

        op.Input.meta.axistags = vigra.defaultAxistags("txyzc")
        op.Input.meta.has_mask = True
        dummyData = numpy.zeros(arrayshape, dtype=numpy.uint8)
        dummyData = numpy.ma.masked_array(
            dummyData, mask=numpy.ma.getmaskarray(dummyData), fill_value=numpy.uint8(0), shrink=False
        )
        op.Input.setValue(dummyData)

        slicing = sl[0:1, 1:15, 2:36, 3:7, 0:1]
        inDataShape = slicing2shape(slicing)
        inputData = (3 * numpy.random.random(inDataShape)).astype(numpy.uint8)
        inputData = numpy.ma.masked_array(
            inputData, mask=numpy.ma.getmaskarray(inputData), fill_value=numpy.uint8(0), shrink=False
        )
        inputData[:, 0] = numpy.ma.masked
        op.Input[slicing] = inputData
        data = numpy.ma.zeros(arrayshape, dtype=numpy.uint8, fill_value=numpy.uint8(0))
        data[slicing] = inputData

        self.op = op
        self.slicing = slicing
        self.inData = inputData
        self.data = data

    def testOutput(self):
        """
        Verify that the label array has all of the data it was given.
        """
        op = self.op
        slicing = self.slicing
        inData = self.inData
        data = self.data

        # Output
        outputData = op.Output[...].wait()

        assert numpy.all(outputData == data)
        assert numpy.all(outputData.mask == data.mask)
        assert numpy.all(outputData.fill_value == data.fill_value)

        # maxLabel
        # assert op.maxLabel.value == inData.max()

        # nonzeroValues
        # nz = op.nonzeroValues.value
        # assert len(nz) == len(vigra.analysis.unique(inData))-1

    def testSetupTwice(self):
        """
        If one of the inputs to the label array is changed, the output should not change (including max label value!)
        """
        # Change one of the inputs, causing setupOutputs to be changed.
        self.op.eraser.setValue(255)

        # Run the plain output test.
        self.testOutput()

    def testDeleteLabel(self):
        """
        Check behavior after deleting an entire label class from the sparse array.
        """
        op = self.op
        slicing = self.slicing
        inData = self.inData
        data = self.data

        op.deleteLabel.setValue(1)
        outputData = op.Output[...].wait()

        # Expected: All 1s removed, all 2s converted to 1s
        expectedOutput = numpy.where(self.data == 1, 0, self.data)
        expectedOutput = numpy.where(expectedOutput == 2, 1, expectedOutput)
        expectedOutput = numpy.ma.masked_array(
            expectedOutput, mask=self.data.mask, fill_value=self.data.fill_value, shrink=False
        )

        assert numpy.all(outputData == expectedOutput)
        assert numpy.all(outputData.mask == expectedOutput.mask)
        assert numpy.all(outputData.fill_value == expectedOutput.fill_value)

        # assert op.maxLabel.value == expectedOutput.max() == 1

        # delete label input resets automatically
        # assert op.deleteLabel.value == -1 # Apparently not?

    def testDeleteLabel2(self):
        """
        Another test to check behavior after deleting an entire label class from the sparse array.
        This one ensures that different blocks have different max label values before the delete occurs.
        """
        op = self.op
        slicing = self.slicing
        data = self.data

        # assert op.maxLabel.value == 2

        # Choose slicings that do NOT intersect with any of the previous data or with each other
        # The goal is to make sure that the data for each slice ends up in a separate block
        slicing1 = sl[0:1, 60:65, 0:10, 3:7, 0:1]
        slicing2 = sl[0:1, 90:95, 0:90, 3:7, 0:1]

        expectedData = self.data[...]

        labels1 = numpy.ndarray(slicing2shape(slicing1), dtype=numpy.uint8)
        labels1[...] = 1
        op.Input[slicing1] = labels1
        expectedData[slicing1] = labels1

        labels2 = numpy.ndarray(slicing2shape(slicing2), dtype=numpy.uint8)
        labels2[...] = 2
        op.Input[slicing2] = labels2
        expectedData[slicing2] = labels2

        # Sanity check:
        # Does the data contain our new labels?
        assert (op.Output[...].wait() == expectedData).all()
        assert expectedData.max() == 2
        # assert op.maxLabel.value == 2

        # Delete label 1
        op.deleteLabel.setValue(1)
        outputData = op.Output[...].wait()

        # Expected: All 1s removed, all 2s converted to 1s
        expectedData = numpy.where(expectedData == 1, 0, expectedData)
        expectedData = numpy.where(expectedData == 2, 1, expectedData)
        expectedData = numpy.ma.masked_array(
            expectedData, mask=self.data.mask, fill_value=self.data.fill_value, shrink=False
        )

        assert numpy.all(outputData == expectedData)
        assert numpy.all(outputData.mask == expectedData.mask)
        assert numpy.all(outputData.fill_value == expectedData.fill_value)

        # assert op.maxLabel.value == expectedData.max() == 1

    def testEraser(self):
        """
        Check that some labels can be deleted correctly from the sparse array.
        """
        op = self.op
        slicing = self.slicing
        inData = self.inData
        data = self.data

        # assert op.maxLabel.value == 2

        erasedSlicing = list(slicing)
        erasedSlicing[1] = slice(1, 2)

        outputWithEraser = data
        outputWithEraser[erasedSlicing] = 100

        op.Input[erasedSlicing] = outputWithEraser[erasedSlicing]

        expectedOutput = outputWithEraser
        expectedOutput[erasedSlicing] = 0

        outputData = op.Output[...].wait()

        assert numpy.all(outputData == expectedOutput)
        assert numpy.all(outputData.mask == expectedOutput.mask)
        assert numpy.all(outputData.fill_value == expectedOutput.fill_value)

        assert expectedOutput.max() == 2
        # assert op.maxLabel.value == 2

    def testEraseAll(self):
        """
        Test behavior when all labels of a particular class are erased.
        Note that this is not the same as deleting a label class, but should have the same effect on the output slots.
        """
        op = self.op
        slicing = self.slicing
        data = self.data

        # assert op.maxLabel.value == 2

        newSlicing = list(slicing)
        newSlicing[1] = slice(1, 2)

        # Add some new labels for a class that hasn't been seen yet (3)
        threeData = numpy.ndarray(slicing2shape(newSlicing), dtype=numpy.uint8)
        threeData[...] = 3
        op.Input[newSlicing] = threeData
        expectedData = data[...]
        expectedData[newSlicing] = 3

        # Sanity check: Are the new labels in the data?
        outputData = op.Output[...].wait()
        assert numpy.all(outputData == expectedData)
        assert numpy.all(outputData.mask == expectedData.mask)
        assert numpy.all(outputData.fill_value == expectedData.fill_value)
        assert expectedData.max() == 3
        # assert op.maxLabel.value == 3

        # Now erase all the 3s
        eraserData = numpy.ones(slicing2shape(newSlicing), dtype=numpy.uint8) * 100
        op.Input[newSlicing] = eraserData
        expectedData = data[...]
        expectedData[newSlicing] = 0

        # The data we erased should be zeros
        outputData = op.Output[...].wait()
        assert numpy.all(outputData == expectedData)
        assert numpy.all(outputData.mask == expectedData.mask)
        assert numpy.all(outputData.fill_value == expectedData.fill_value)

        # The maximum label should be reduced, because all the 3s were removed.
        assert expectedData.max() == 2
        # assert op.maxLabel.value == 2

    def testDimensionalityChange(self):
        """
        What happens if we configure the operator, use it a bit, then reconfigure it with a different input shape and dimensionality?
        """
        op = self.op
        slicing = self.slicing
        inData = self.inData
        data = self.data

        # Output
        outputData = op.Output[...].wait()
        assert numpy.all(outputData[...] == data[...])

        # Reconfigure
        op.Input.setValue(data[0])

<<<<<<< HEAD
        blockshape = (10,10,10,1)
        op.BlockShape.setValue(blockshape)
=======
        blockshape = (10, 10, 10, 1)
        op.blockShape.setValue(blockshape)
>>>>>>> 8c2d40b0

        # After reconfigure, everything is set back to 0.
        # That's okay.
        outputData = op.Output[...].wait()
        assert numpy.all(outputData[...] == 0)
        assert numpy.all(outputData.mask == False)
        assert numpy.all(outputData.fill_value == data.fill_value)

    def testIngestData(self):
        """
        The ingestData() function can be used to import an entire slot's
        data into the label array, but copied one block at a time.
        """
        op = self.op
        data = self.data + 5
        opProvider = OpArrayPiper(graph=op.graph)
        opProvider.Input.setValue(data)

        max_label = op.ingestData(opProvider.Output)
        outputData = op.Output[...].wait()
        assert numpy.all(outputData[...] == data)
        assert numpy.all(outputData.mask == data.mask)

        # FIXME: This assertion fails and I don't know why.
        #        I don't think masked arrays are important for user label data, so I'm ignoring this failure.
        #  assert numpy.all(outputData.fill_value == data.fill_value), \
        #     "Unexpected fill_value: {} instead of {}".format(outputData.fill_value, data.fill_value)
        assert max_label == data.max()

    def test_Projection2D(self):
        op = self.op

        projected_data = op.Projection2D[:, 0:100, 0:100, 4:5, :].wait()
        # print projected_data.shape
        # print projected_data.min()
        # print projected_data.max()
        # print projected_data.sum()
        full_data = op.Output[:, 0:100, 0:100, :, :].wait()
        # print full_data.sum(axis=3).sum()

        summed_projection = numpy.ma.expand_dims(full_data.sum(axis=3), axis=3)

        assert ((summed_projection != 0) == (projected_data != 0)).all()


if __name__ == "__main__":
    import sys
    import nose

    sys.argv.append("--nocapture")  # Don't steal stdout.  Show it on the console as usual.
    sys.argv.append("--nologcapture")  # Don't set the logging level to DEBUG.  Leave it alone.
    ret = nose.run(defaultTest=__file__)
    if not ret:
        sys.exit(1)<|MERGE_RESOLUTION|>--- conflicted
+++ resolved
@@ -277,13 +277,8 @@
         # Reconfigure
         op.Input.setValue(data[0])
 
-<<<<<<< HEAD
-        blockshape = (10,10,10,1)
-        op.BlockShape.setValue(blockshape)
-=======
         blockshape = (10, 10, 10, 1)
         op.blockShape.setValue(blockshape)
->>>>>>> 8c2d40b0
 
         # After reconfigure, everything is set back to 0.
         # That's okay.
@@ -557,13 +552,8 @@
         # Reconfigure
         op.Input.setValue(data[0])
 
-<<<<<<< HEAD
-        blockshape = (10,10,10,1)
-        op.BlockShape.setValue(blockshape)
-=======
         blockshape = (10, 10, 10, 1)
         op.blockShape.setValue(blockshape)
->>>>>>> 8c2d40b0
 
         # After reconfigure, everything is set back to 0.
         # That's okay.
