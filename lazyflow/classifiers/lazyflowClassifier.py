--- conflicted
+++ resolved
@@ -3,11 +3,9 @@
 from future.utils import with_metaclass
 from typing import Iterable
 
-<<<<<<< HEAD
 from typing import Iterable
 
-=======
->>>>>>> 8c2d40b0
+
 
 def _has_attribute(cls, attr):
     return any(attr in B.__dict__ for B in cls.__mro__)
@@ -287,7 +285,6 @@
         """
         Class method.  Deserialize the classifier stored in the given ``h5py.Group`` object, and return it.
         """
-<<<<<<< HEAD
         raise NotImplementedError
 
 
@@ -378,6 +375,4 @@
         """
         Class method.  Deserialize the classifier stored in the given ``h5py.Group`` object, and return it.
         """
-=======
->>>>>>> 8c2d40b0
         raise NotImplementedError