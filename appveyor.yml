clone_folder: c:\projects\lazyflow

environment:
  ENV_NAME: test-env
  # set miniconda version explicitly
  MINICONDA: C:\Miniconda37-x64

install:
<<<<<<< HEAD
  - CALL %MINICONDA%/Scripts/activate.bat
  - conda config --set always_yes yes --set changeps1 no
  - conda update -q conda
  - conda create -q --yes -n %ENV_NAME% -c ilastik-forge/label/nightly -c conda-forge ilastik-dependencies-no-solvers z5py
=======
  - set "PATH=%MINICONDA%;%MINICONDA%\Scripts;%MINICONDA%\Library\bin;%PATH%
  - conda config --set always_yes yes --set changeps1 no
  - conda update -q conda
  - conda create -q --yes -n %ENV_NAME% -c ilastik-forge -c conda-forge ilastik-dependencies-no-solvers
>>>>>>> f50186fc
  - activate %ENV_NAME%
  - cd \
  # Get the current master of all submodules
  - git clone https://github.com/ilastik/ilastik-meta c:\ilastik\ilastik-meta
  - cd ilastik\ilastik-meta
  - git submodule update --init --recursive
  - git submodule foreach "git checkout master"
  # Remove the conda ilastik-meta
  - conda remove ilastik-meta
  - ps: rm -Force -Recurse c:\ilastik\ilastik-meta\lazyflow
  - timeout 10
  # replace with whatever version of lazyflow triggered the appveyor
  - ps: cp -recurse C:\projects\lazyflow c:\ilastik\ilastik-meta\lazyflow
  - timeout 10
  # Point to the current ilastik-meta
  - set ILASTIK_PTH=%MINICONDA%/envs/%ENV_NAME%/Lib/site-packages/ilastik-meta.pth
  - echo C:/ilastik/ilastik-meta/lazyflow > %ILASTIK_PTH%
  - echo C:/ilastik/ilastik-meta/volumina >> %ILASTIK_PTH%
  - echo C:/ilastik/ilastik-meta/ilastik >> %ILASTIK_PTH%

build: off

test_script:
<<<<<<< HEAD
  - CALL %MINICONDA%/Scripts/activate.bat
=======
  - set "PATH=%MINICONDA%;%MINICONDA%\Scripts;%MINICONDA%\Library\bin;%PATH%
>>>>>>> f50186fc
  - activate %ENV_NAME%
  - cd \
  - cd ilastik\ilastik-meta\lazyflow
  - set Path=C:\ilastik\scripts;%Path%
  - >
      pytest
      --capture=no
      --junitxml=nosetests.lazyflow.xml

# on_finish:
#  - ps: $blockRdp = $true; iex ((new-object net.webclient).DownloadString('https://raw.githubusercontent.com/appveyor/ci/master/scripts/enable-rdp.ps1'))<|MERGE_RESOLUTION|>--- conflicted
+++ resolved
@@ -6,17 +6,10 @@
   MINICONDA: C:\Miniconda37-x64
 
 install:
-<<<<<<< HEAD
-  - CALL %MINICONDA%/Scripts/activate.bat
-  - conda config --set always_yes yes --set changeps1 no
-  - conda update -q conda
-  - conda create -q --yes -n %ENV_NAME% -c ilastik-forge/label/nightly -c conda-forge ilastik-dependencies-no-solvers z5py
-=======
   - set "PATH=%MINICONDA%;%MINICONDA%\Scripts;%MINICONDA%\Library\bin;%PATH%
   - conda config --set always_yes yes --set changeps1 no
   - conda update -q conda
   - conda create -q --yes -n %ENV_NAME% -c ilastik-forge -c conda-forge ilastik-dependencies-no-solvers
->>>>>>> f50186fc
   - activate %ENV_NAME%
   - cd \
   # Get the current master of all submodules
@@ -40,11 +33,7 @@
 build: off
 
 test_script:
-<<<<<<< HEAD
-  - CALL %MINICONDA%/Scripts/activate.bat
-=======
   - set "PATH=%MINICONDA%;%MINICONDA%\Scripts;%MINICONDA%\Library\bin;%PATH%
->>>>>>> f50186fc
   - activate %ENV_NAME%
   - cd \
   - cd ilastik\ilastik-meta\lazyflow
