# Standard
import re
import traceback
import os
import time
from functools import partial
import weakref
import logging

# SciPy
import numpy
import platform
import threading

# PyQt
from PyQt4 import uic
from PyQt4.QtCore import pyqtSignal, QObject, Qt, QSize, QStringList, QTimer
from PyQt4.QtGui import QMainWindow, QWidget, QMenu, QApplication,\
                        QStackedWidget, qApp, QFileDialog, QKeySequence, QMessageBox, \
                        QTreeWidgetItem, QAbstractItemView, QProgressBar, QDialog, \
                        QInputDialog, QIcon, QFont, QToolButton, QLabel, QTreeWidget, \
                        QVBoxLayout, QHBoxLayout

# lazyflow
from lazyflow.utility import Tracer
from lazyflow.graph import Operator
import lazyflow.tools.schematic
from lazyflow.operators.arrayCacheMemoryMgr import ArrayCacheMemoryMgr, MemInfoNode

# volumina
from volumina.utility import PreferencesManager, ShortcutManagerDlg

# ilastik
from ilastik.workflow import getAvailableWorkflows, getWorkflowFromName
from ilastik.utility import bind
from ilastik.utility.gui import ThunkEventHandler, ThreadRouter, threadRouted
from ilastik.applets.base.applet import Applet, ControlCommand, ShellRequest
from ilastik.shell.projectManager import ProjectManager
from ilastik.utility.gui.eventRecorder import EventRecorderGui
from ilastik.config import cfg as ilastik_config
from iconMgr import ilastikIcons
from ilastik.utility.pathHelpers import compressPathForDisplay
from ilastik.shell.gui.errorMessageFilter import ErrorMessageFilter
from ilastik.shell.gui.memUsageDialog import MemUsageDialog
from ilastik.shell.shellAbc import ShellABC

# Import all known workflows now to make sure they are all registered with getWorkflowFromName()
import ilastik.workflows

ILASTIKFont = QFont("Helvetica",10,QFont.Bold)

logger = logging.getLogger(__name__)
traceLogger = logging.getLogger("TRACE." + __name__)

#===----------------------------------------------------------------------------------------------------------------===
#=== ShellActions                                                                                                   ===
#===----------------------------------------------------------------------------------------------------------------===

class ShellActions(object):
    """
    The shell provides the applet constructors with access to his GUI actions.
    They are provided in this class.
    """
    def __init__(self):
        self.openProjectAction = None
        self.saveProjectAction = None
        self.saveProjectAsAction = None
        self.saveProjectSnapshotAction = None
        self.importProjectAction = None
        self.QuitAction = None
        
#===----------------------------------------------------------------------------------------------------------------===
#=== ProgressDisplayManager                                                                                         ===
#===----------------------------------------------------------------------------------------------------------------===

class ProgressDisplayManager(QObject):
    """
    Manages progress signals from applets and displays them in the status bar.
    """
    # Instead of connecting to applet progress signals directly,
    # we forward them through this qt signal.
    # This way we get the benefits of a queued connection without 
    #  requiring the applet interface to be dependent on qt.
    dispatchSignal = pyqtSignal(int, int, "bool")
    
    def __init__(self, statusBar, workflow):
        """
        """
        super(ProgressDisplayManager, self).__init__( parent=statusBar.parent() )
        self.statusBar = statusBar
        self.appletPercentages = {} # applet_index : percent_progress
        
        self.progressBar = QProgressBar()
        self.statusBar.addWidget(self.progressBar)
        self.progressBar.setHidden(True)
        
        l = QLabel("cached: 0.0 MB")
        h = QHBoxLayout() 
        h.setContentsMargins(0,0,0,0)
        w = QWidget()
        h.addWidget(l)
        btn = QToolButton()
        btn.setText("...")
        btn.clicked.connect(statusBar.parent().showMemUsageDialog)
        h.addWidget(btn)
        w.setLayout(h)
        self.statusBar.addPermanentWidget(w)
        
        mgr = ArrayCacheMemoryMgr.instance
        def printIt(msg):
            l.setText("cached: %1.1f MB" % (msg/1024.0**2.0,)) 
        mgr.totalCacheMemory.subscribe(printIt)
        
        # Route all signals we get through a queued connection, to ensure that they are handled in the GUI thread        
        self.dispatchSignal.connect(self.handleAppletProgressImpl)

        # Add all applets from the workflow
        for index, app in enumerate(workflow.applets):
            self._addApplet(index, app)
    
    def cleanUp(self):
        # Disconnect everything
        self.dispatchSignal.disconnect()
        if self.progressBar is not None:
            self.statusBar.removeWidget( self.progressBar )
    
    def _addApplet(self, index, app):
        # Subscribe to progress updates from this applet,
        # and include the applet index in the signal parameters.
        app.progressSignal.connect( bind(self.handleAppletProgress, index) )
        
        # Also subscribe to this applet's serializer progress updates.
        # (Progress will always come from either the serializer or the applet itself; not both at once.)
        for serializer in app.dataSerializers:
            serializer.progressSignal.connect( bind( self.handleAppletProgress, index ) )

    def handleAppletProgress(self, index, percentage, cancelled=False):
        # Forward the signal to the handler via our qt signal, which provides a queued connection.
        self.dispatchSignal.emit( index, percentage, cancelled )

    def handleAppletProgressImpl(self, index, percentage, cancelled):
        # No need for locking; this function is always run from the GUI thread
        with Tracer(traceLogger, msg="from applet {}: {}%, cancelled={}".format(index, percentage, cancelled)):
            if cancelled:
                if index in self.appletPercentages.keys():
                    del self.appletPercentages[index]
            else:
                # Take max (never go back down)
                if index in self.appletPercentages:
                    oldPercentage = self.appletPercentages[index]
                    self.appletPercentages[index] = max(percentage, oldPercentage)
                # First percentage we get MUST be zero.
                # Other notifications are ignored.
                if index in self.appletPercentages or percentage == 0:
                    self.appletPercentages[index] = percentage
    
            numActive = len(self.appletPercentages)
            if numActive > 0:
                totalPercentage = numpy.sum(self.appletPercentages.values()) / numActive
            
            if numActive == 0 or totalPercentage == 100:
                if self.progressBar is not None:
                    #self.statusBar.removeWidget(self.progressBar)
                    #self.progressBar = None
                    self.progressBar.setHidden(True)
                    self.appletPercentages.clear()
            else:
                self.progressBar.setHidden(False)
                if self.progressBar is None:
                    self.progressBar = QProgressBar()
                    self.statusBar.addWidget(self.progressBar)
                self.progressBar.setValue(totalPercentage)

#===----------------------------------------------------------------------------------------------------------------===
#=== IlastikShell                                                                                                   ===
#===----------------------------------------------------------------------------------------------------------------===

class IlastikShell( QMainWindow ):
    """
    The GUI's main window.  Simply a standard 'container' GUI for one or more applets.
    """

    def __init__( self, parent = None, new_workflow_cmdline_args=None, flags = Qt.WindowFlags(0) ):
        QMainWindow.__init__(self, parent = parent, flags = flags)
        # Register for thunk events (easy UI calls from non-GUI threads)
        self.thunkEventHandler = ThunkEventHandler(self)

        self._new_workflow_cmdline_args = new_workflow_cmdline_args
        
        self.projectManager = None
        self.projectDisplayManager = None
        
        self._loaduifile()
        
        #self.appletBar.setExpandsOnDoubleClick(False) #bug 193.
        #self.appletBar.setSelectionMode(QAbstractItemView.NoSelection)
        
        self._memDlg = None #this will hold the memory usage dialog once created
        
        self.imageSelectionGroup.setHidden(True)

        self.setAttribute(Qt.WA_AlwaysShowToolTips)
        
        if ilastik_config.getboolean("ilastik", "debug") or 'Ubuntu' in platform.platform():
            # Native menus are prettier, but aren't working on Ubuntu at this time (Qt 4.7, Ubuntu 11)
            # Navive menus also required for event-recorded tests
            self.menuBar().setNativeMenuBar(False)
            
        (self._projectMenu, self._shellActions) = self._createProjectMenu()
        self._settingsMenu = self._createSettingsMenu()
        if ilastik_config.getboolean("ilastik", "debug"):
            self._debugMenu = self._createDebugMenu()
        self._helpMenu = self._createHelpMenu()
        self.menuBar().addMenu( self._projectMenu  )
        self.menuBar().addMenu( self._settingsMenu )
        if ilastik_config.getboolean("ilastik", "debug"):
            self.menuBar().addMenu( self._debugMenu )
        self.menuBar().addMenu( self._helpMenu    )
        
        assert self.thread() == QApplication.instance().thread()
        assert self.menuBar().thread() == self.thread()
        assert self._projectMenu.thread() == self.thread()
        assert self._settingsMenu.thread() == self.thread()
        
        self.appletBar.currentChanged.connect(self.handleAppletBarItemExpanded)
        #self.appletBar.clicked.connect(self.handleAppletBarClick)
        #self.appletBar.setVerticalScrollMode( QAbstractItemView.ScrollPerPixel )
        
        self.currentAppletIndex = 0

        self.currentImageIndex = -1
        self.populatingImageSelectionCombo = False
        self.imageSelectionCombo.currentIndexChanged.connect( self.changeCurrentInputImageIndex )
        
        self.enableWorkflow = False # Global mask applied to all applets
        self._controlCmds = []      # Track the control commands that have been issued by each applet so they can be popped.
        self._disableCounts = []    # Controls for each applet can be disabled by his peers.
                                    # No applet can be enabled unless his disableCount == 0

        self._refreshDrawerRecursionGuard = False

        self.setupOpenFileButtons()
        self.updateShellProjectDisplay()
        
        self.threadRouter = ThreadRouter(self) # Enable @threadRouted
        self._recorderGui = EventRecorderGui()
        
        self.errorMessageFilter = ErrorMessageFilter(self)
        
        windowSize = PreferencesManager().get("shell","startscreenSize")
        if windowSize is not None:
            self.resize(*windowSize)
        
    @property
    def _applets(self):
        if self.projectManager is None:
            return []
        else:
            return self.projectManager.workflow.applets
    
    @property
    def workflow(self):
        return self.projectManager and self.projectManager.workflow
    
    def loadWorkflow(self, workflow_class):
        self.onNewProjectActionTriggered(workflow_class)
    
    def getWorkflow(self,w = None):
        
        listOfItems = [workflowName for _,workflowName in getAvailableWorkflows()]
        if w is not None and w in listOfItems:
            cur = listOfItems.index(w)
        else:
            cur = 0
        
        res,ok = QInputDialog.getItem(self,
                        "Workflow Selection",
                        "Select a workflow which should open the file.",
                        listOfItems,
                        cur,
                        False)
        
        if ok:
            return getWorkflowFromName(str(res))
    
    def _createProjectMenu(self):
        # Create a menu for "General" (non-applet) actions
        menu = QMenu("&Project", self)
        menu.setObjectName("project_menu")

        shellActions = ShellActions()

        # Menu item: New Project
        newProjectMenu = menu.addMenu("&New Project...")
        
        workflowActions = []
        for w,_name in getAvailableWorkflows():
            a = newProjectMenu.addAction(_name)
            a.triggered.connect(partial(self.onNewProjectActionTriggered,w))
        
        # Menu item: Open Project 
        shellActions.openProjectAction = menu.addAction("&Open Project...")
        shellActions.openProjectAction.setShortcuts( QKeySequence.Open )
        shellActions.openProjectAction.triggered.connect(self.onOpenProjectActionTriggered)
        
        # Menu item: Save Project
        shellActions.saveProjectAction = menu.addAction("&Save Project")
        shellActions.saveProjectAction.setShortcuts( QKeySequence.Save )
        shellActions.saveProjectAction.triggered.connect(self.onSaveProjectActionTriggered)

        # Menu item: Save Project As
        shellActions.saveProjectAsAction = menu.addAction("&Save Project As...")
        shellActions.saveProjectAsAction.setShortcuts( QKeySequence.SaveAs )
        shellActions.saveProjectAsAction.triggered.connect(self.onSaveProjectAsActionTriggered)

        # Menu item: Save Project Snapshot
        shellActions.saveProjectSnapshotAction = menu.addAction("&Save Copy as...")
        shellActions.saveProjectSnapshotAction.triggered.connect(self.onSaveProjectSnapshotActionTriggered)
        
        # Menu item: Import Project
        shellActions.importProjectAction = menu.addAction("&Import Project...")
        shellActions.importProjectAction.triggered.connect(self.onImportProjectActionTriggered)
        
        shellActions.closeAction = menu.addAction("&Close")
        shellActions.closeAction.setShortcuts( QKeySequence.Close )
        shellActions.closeAction.triggered.connect(self.onCloseActionTriggered)
        
        # Menu item: Quit
        shellActions.quitAction = menu.addAction("&Quit")
        shellActions.quitAction.setShortcuts( QKeySequence.Quit )
        shellActions.quitAction.triggered.connect(self.onQuitActionTriggered)
        shellActions.quitAction.setShortcut( QKeySequence.Quit )
        
        return (menu, shellActions)
    
    def setupOpenFileButtons(self):
        
        for b in self.openFileButtons:
            b.close()
            b.deleteLater()
        self.openFileButtons = []
        
        projects = PreferencesManager().get("shell","recently opened list")
        
        if projects is not None:
            for path,workflow in projects[::-1]:
                if not os.path.exists(path):
                    continue
                b = QToolButton(self.startscreen)
                b.setAutoRaise(True)
                b.setToolButtonStyle(Qt.ToolButtonTextBesideIcon)
                b.setIcon( QIcon(ilastikIcons.Open) )
                b.setFont(ILASTIKFont)
                
                #parse path
                b.setToolTip(path)
                compressedpath = compressPathForDisplay(path,50)
                if len(workflow)>30:
                    compressedworkflow = workflow[:27]+"..."
                else:
                    compressedworkflow = workflow
                text = "{0} ({1})".format(compressedpath,compressedworkflow)
                b.setText(text)
                b.clicked.connect(partial(self.openFileAndCloseStartscreen,path))
                self.startscreen.VL2.insertWidget(3,b,2)
                self.openFileButtons.append(b)
    
    def _loaduifile(self):
        localDir = os.path.split(__file__)[0]
        if localDir == "":localDir = os.getcwd()
        
        self.startscreen = uic.loadUi( localDir + "/ui/ilastikShell.ui", self )
        
        self.startscreen.CreateList.setWidget(self.startscreen.VL1.widget())
        self.startscreen.CreateList.setWidgetResizable(True)
        self.startscreen.OpenList.setWidget(self.startscreen.VL2.widget())
        self.startscreen.OpenList.setWidgetResizable(True)
        
        self.startscreen.label1.setFont(ILASTIKFont)
        self.startscreen.label2.setFont(ILASTIKFont)
        
        self.openFileButtons = []
        otherButtons = []
        
        self.startscreen.browseFilesButton.setAutoRaise(True)
        self.startscreen.browseFilesButton.setToolButtonStyle(Qt.ToolButtonTextBesideIcon)
        self.startscreen.browseFilesButton.setIcon( QIcon(ilastikIcons.OpenFolder) )
        self.startscreen.browseFilesButton.setFont(ILASTIKFont)
        self.startscreen.browseFilesButton.clicked.connect(self.onOpenProjectActionTriggered)
        otherButtons.append(self.startscreen.browseFilesButton)
        
        for workflow,_name in getAvailableWorkflows():
            b = QToolButton(self.startscreen)
            #b.setDescription(workflow)
            b.setAutoRaise(True)
            b.setToolButtonStyle(Qt.ToolButtonTextBesideIcon)
            b.clicked.connect(partial(self.loadWorkflow,workflow))
            b.setIcon( QIcon(ilastikIcons.GoNext) )
            b.setText(_name)
            b.setFont(ILASTIKFont)
            self.startscreen.VL1.addWidget(b)
            otherButtons.append(b)
        
        m = max(b.sizeHint().width() for b in self.openFileButtons+otherButtons)
        for b in self.openFileButtons+otherButtons:
            b.setFixedSize(QSize(m,20))
    
    def openFileAndCloseStartscreen(self,path):
        #self.startscreen.setParent(None)
        #del self.startscreen
        self.openProjectFile(path)
    
    def _createHelpMenu(self):
        menu = QMenu("&Help", self)
        menu.setObjectName("help_menu")
        aboutIlastikAction = menu.addAction("&About ilastik")
        aboutIlastikAction.triggered.connect(self._showAboutDialog)
        return menu
    
    def _showAboutDialog(self):
        localDir = os.path.split(__file__)[0]
        dlg = QDialog()
        uic.loadUi( localDir + "/ui/ilastikAbout.ui", dlg)
        dlg.exec_() 
        
    def _createDebugMenu(self):
        menu = QMenu("&Debug", self)
        menu.setObjectName("debug_menu")
        
        detail_levels = [ ('Lowest', 0), ('Some', 1), ('More', 2), ('Even More', 3), ('Unlimited', 100) ]
        exportDebugSubmenu = menu.addMenu("Export Operator Diagram")
        exportWorkflowSubmenu = menu.addMenu("Export Workflow Diagram")
        for name, level in detail_levels:
            exportDebugSubmenu.addAction(name).triggered.connect( partial(self.exportCurrentOperatorDiagram, level) )
            exportWorkflowSubmenu.addAction(name).triggered.connect( partial(self.exportWorkflowDiagram, level) )
    
        menu.addAction( "Open Recorder Controls" ).triggered.connect( self._openRecorderControls )
       
        menu.addAction("&Memory usage").triggered.connect(self.showMemUsageDialog)
        return menu
    
    def showMemUsageDialog(self):
        if self._memDlg is None:
            self._memDlg = MemUsageDialog()
            self._memDlg.setWindowTitle("Memory Usage")
            self._memDlg.showMaximized()
        else:
            self._memDlg.show()
            self._memDlg.raise_()
    
    def _createSettingsMenu(self):
        menu = QMenu("&Settings", self)
        menu.setObjectName("settings_menu")
        # Menu item: Keyboard Shortcuts

        def editShortcuts():
            mgrDlg = ShortcutManagerDlg(self)
        menu.addAction("&Keyboard Shortcuts").triggered.connect(editShortcuts)

        return menu

    def exportCurrentOperatorDiagram(self, detail):        
        op = self._applets[self.currentAppletIndex].topLevelOperator
        assert isinstance(op, Operator), "Top-level operator of your applet must be a lazyflow.Operator if you want to export it!"
        self.exportOperatorDiagram(op, detail)
        
    def exportWorkflowDiagram(self, detail):
        assert isinstance(self.projectManager.workflow, Operator), "Workflow must be an operator if you want to export it!"
        self.exportOperatorDiagram(self.projectManager.workflow, detail)
    
    def exportOperatorDiagram(self, op, detail):
        recentPath = PreferencesManager().get( 'shell', 'recent debug diagram' )
        if recentPath is None:
            defaultPath = os.path.join(os.path.expanduser('~'), op.name + '.svg')
        else:
            defaultPath = os.path.join(os.path.split(recentPath)[0], op.name + '.svg')
        
        svgPath = QFileDialog.getSaveFileName(
           self, "Save operator diagram", defaultPath, "Inkscape Files (*.svg)",
           options=QFileDialog.Options(QFileDialog.DontUseNativeDialog))

        if not svgPath.isNull():
            PreferencesManager().set( 'shell', 'recent debug diagram', str(svgPath) )
            lazyflow.tools.schematic.generateSvgFileForOperator(svgPath, op, detail)

    def _openRecorderControls(self):
        self._recorderGui.show()
    
    def show(self):
        """
        Show the window, and enable/disable controls depending on whether or not a project file present.
        """
        super(IlastikShell, self).show()
        self.enableWorkflow = (self.projectManager is not None)
        self.updateAppletControlStates()
        self.updateShellProjectDisplay()
        # Default to a 50-50 split
        totalSplitterHeight = sum(self.sideSplitter.sizes())
        self.sideSplitter.setSizes([totalSplitterHeight/2, totalSplitterHeight/2])

    def updateShellProjectDisplay(self):
        """
        Update the title bar and allowable shell actions based on the state of the currently loaded project.
        """
        windowTitle = "ilastik - "
        if self.projectManager is None:
            windowTitle += "No Project Loaded"
        else:
            windowTitle += self.projectManager.currentProjectPath
            windowTitle += " - " + self.projectManager.workflow.workflowName
            
            readOnly = self.projectManager.currentProjectIsReadOnly
            if readOnly:
                windowTitle += " [Read Only]"
            
        self.setWindowTitle(windowTitle)        

        # Enable/Disable menu items
        projectIsOpen = self.projectManager is not None
        self._shellActions.saveProjectAction.setEnabled(projectIsOpen and not readOnly) # Can't save a read-only project
        self._shellActions.saveProjectAsAction.setEnabled(projectIsOpen)
        self._shellActions.saveProjectSnapshotAction.setEnabled(projectIsOpen)
        self._shellActions.closeAction.setEnabled(projectIsOpen)

    def setImageNameListSlot(self, multiSlot):
        assert multiSlot.level == 1
        self.imageNamesSlot = multiSlot
        self.cleanupFunctions = []
        
        insertedCallback = bind(self.handleImageNameSlotInsertion)
        self.cleanupFunctions.append( partial( multiSlot.unregisterInserted, insertedCallback ) )
        multiSlot.notifyInserted( insertedCallback )

        removeCallback = bind(self.handleImageNameSlotRemoval)
        self.cleanupFunctions.append( partial( multiSlot.unregisterRemove, removeCallback ) )
        multiSlot.notifyRemove( bind(self.handleImageNameSlotRemoval) )
        
        # Update for the slots that already exist
        for index, slot in enumerate(multiSlot):
            self.handleImageNameSlotInsertion(multiSlot, index)
            self.insertImageName(index, slot)

    @threadRouted
    def insertImageName(self, index, slot ):
        assert threading.current_thread().name == "MainThread"
        if slot.ready():
            self.imageSelectionCombo.setItemText( index, slot.value )
            if self.currentImageIndex == -1:
                self.changeCurrentInputImageIndex(index)
 
    @threadRouted
    def handleImageNameSlotInsertion(self, multislot, index):
        assert threading.current_thread().name == "MainThread"
        assert multislot == self.imageNamesSlot
        self.populatingImageSelectionCombo = True
        self.imageSelectionCombo.insertItem(index, "uninitialized")
        self.populatingImageSelectionCombo = False
        multislot[index].notifyDirty( bind( self.insertImageName, index) )

    @threadRouted
    def handleImageNameSlotRemoval(self, multislot, index):
        assert threading.current_thread().name == "MainThread"
        # Simply remove the combo entry, which causes the currentIndexChanged signal to fire if necessary.
        self.imageSelectionCombo.removeItem(index)
        if len(multislot) == 0:
            self.changeCurrentInputImageIndex(-1)

    def changeCurrentInputImageIndex(self, newImageIndex):
        if newImageIndex != self.currentImageIndex \
        and self.populatingImageSelectionCombo == False:
            if newImageIndex != -1:
                try:
                    # Accessing the image name value will throw if it isn't properly initialized
                    self.imageNamesSlot[newImageIndex].value
                except:
                    # Revert to the original image index.
                    if self.currentImageIndex != -1:
                        assert threading.current_thread().name == "MainThread"
                        self.imageSelectionCombo.setCurrentIndex(self.currentImageIndex)
                    return

            # Alert each central widget and viewer control widget that the image selection changed
            for i in range( len(self._applets) ):
                if newImageIndex == -1:
                    self._applets[i].getMultiLaneGui().setImageIndex(None)
                else:
                    self._applets[i].getMultiLaneGui().setImageIndex(newImageIndex)
                
            self.currentImageIndex = newImageIndex

            if self.currentImageIndex != -1:
                # Force the applet drawer to be redrawn
                self.setSelectedAppletDrawer(self.currentAppletIndex)
            
                # Update all other applet drawer titles
                for applet_index, app in enumerate(self._applets):
                    updatedDrawerTitle = app.name
                    self.appletBar.setItemText( applet_index, updatedDrawerTitle )

    def handleAppletBarItemExpanded(self, modelIndex):
        """
        The user wants to view a different applet bar item.
        """
        drawerIndex = modelIndex
        if drawerIndex != -1:
            self.setSelectedAppletDrawer(drawerIndex)
    
    def setSelectedAppletDrawer(self, applet_index):
        """
        Show the correct applet central widget, viewer control widget, and applet drawer widget for this drawer index.
        """
        if self._refreshDrawerRecursionGuard is False:
            assert threading.current_thread().name == "MainThread"
            self._refreshDrawerRecursionGuard = True
            self.currentAppletIndex = applet_index
            # Collapse all drawers in the applet bar...
            # ...except for the newly selected item.
            drawerModelIndex = self.getModelIndexFromDrawerIndex(applet_index)
            #self.appletBar.expand( drawerModelIndex )
            self.appletBar.setCurrentIndex( drawerModelIndex )
            
            # Select the appropriate central widget, menu widget, and viewer control widget for this applet
            self.showCentralWidget(applet_index)
            self.showViewerControlWidget(applet_index)
            self.showMenus(applet_index)
            self.refreshAppletDrawer( applet_index )
            
            self._refreshDrawerRecursionGuard = False
            
            applet = self._applets[applet_index]
            # Only show the combo if the applet is lane-aware and there is more than one lane loaded.
            self.imageSelectionGroup.setVisible( applet.syncWithImageIndex and self.imageSelectionCombo.count() > 1 )

    def showCentralWidget(self, applet_index):
        if applet_index < len(self._applets):
            centralWidget = self._applets[applet_index].getMultiLaneGui().centralWidget()
            # Replace the placeholder widget, if possible
            if centralWidget is not None:
                if self.appletStack.indexOf( centralWidget ) == -1:
                    self.appletStack.removeWidget( self.appletStack.widget( applet_index ) )
                    self.appletStack.insertWidget( applet_index, centralWidget )
                    # For test recording purposes, every gui we add MUST have a unique name
                    centralWidget.setObjectName("centralWidget_applet_{}_lane_{}".format(applet_index, self.currentImageIndex))

            self.appletStack.setCurrentIndex(applet_index)

    def showViewerControlWidget(self, applet_index ):
        if applet_index < len(self._applets):
            viewerControlWidget = self._applets[applet_index].getMultiLaneGui().viewerControlWidget()        
            # Replace the placeholder widget, if possible
            if viewerControlWidget is not None:
                if self.viewerControlStack.indexOf( viewerControlWidget ) == -1:
                    self.viewerControlStack.addWidget( viewerControlWidget )
                self.viewerControlStack.setCurrentWidget(viewerControlWidget)
                # For test recording purposes, every gui we add MUST have a unique name
                viewerControlWidget.setObjectName( "viewerControls_applet_{}_lane_{}".format( applet_index, self.currentImageIndex ) )

    def refreshAppletDrawer(self, applet_index):
        if applet_index < len(self._applets) and applet_index < self.appletBar.count():
            updatedDrawerTitle = self._applets[applet_index].name
            updatedDrawerWidget = self._applets[applet_index].getMultiLaneGui().appletDrawer()
            if updatedDrawerWidget.layout() is not None:
                sizeHint = updatedDrawerWidget.layout().geometry().size()
            else:
                sizeHint = QSize(0,0)
            
            self.appletBar.setItemText( applet_index , updatedDrawerTitle ) 
            appletDrawerStackedWidget = self.appletBar.widget(applet_index)
            if appletDrawerStackedWidget.indexOf(updatedDrawerWidget) == -1:
                appletDrawerStackedWidget.addWidget( updatedDrawerWidget )
                #updatedDrawerWidget.setFixedSize( sizeHint )
                # For test recording purposes, every gui we add MUST have a unique name
                appletDrawerStackedWidget.setObjectName( "appletDrawer_applet_{}_lane_{}".format( applet_index, self.currentImageIndex ) )
            appletDrawerStackedWidget.setCurrentWidget( updatedDrawerWidget )
    
    def onCloseActionTriggered(self):
        if not self.confirmQuit():
            return
        if not self.ensureNoCurrentProject():
            return
        self.closeCurrentProject()
        
        self.setupOpenFileButtons()
        self.mainStackedWidget.setCurrentIndex(0)

    def postErrorMessage(self, caption, text):
        '''Thread-safe function to have the GUI display an error dialog with
           the given caption and text.
        '''
        self.thunkEventHandler.post(self.errorMessageFilter.showErrorMessage, caption, text)
    
    def showMenus(self, applet_index):
        self.menuBar().clear()
        self.menuBar().addMenu(self._projectMenu)
        self.menuBar().addMenu(self._settingsMenu)
        if applet_index < len(self._applets):
            appletMenus = self._applets[applet_index].getMultiLaneGui().menus()
            if appletMenus is not None:
                for m in appletMenus:
                    self.menuBar().addMenu(m)
        if ilastik_config.getboolean("ilastik", "debug"):
            self.menuBar().addMenu(self._debugMenu)
        self.menuBar().addMenu(self._helpMenu)

    def getModelIndexFromDrawerIndex(self, drawerIndex):
        drawerTitleItem = self.appletBar.widget(drawerIndex)
        return self.appletBar.indexOf(drawerTitleItem)
                
    def handleAppletBarClick(self, modelIndex):
        #bug #193
        drawerTitleItem = self.appletBar.widget(modelIndex)
        if drawerTitleItem.isDisabled():
            return
        
        # If the user clicks on a top-level item, automatically expand it.
        if modelIndex.parent() == self.appletBar.rootIndex():
            self.appletBar.expand(modelIndex)
        else:
            self.appletBar.setCurrentIndex( modelIndex.parent() )

    def addApplet( self, applet_index, app ):
        assert isinstance( app, Applet ), "Applets must inherit from Applet base class."
        assert app.base_initialized, "Applets must call Applet.__init__ upon construction."

        #assert issubclass( type(app.getMultiLaneGui()), AppletGuiInterface ), "Applet GUIs must conform to the Applet GUI interface."
                
        # Add placeholder widget, since the applet's central widget may not exist yet.
        self.appletStack.addWidget( QWidget(parent=self) )
        
        # Add a placeholder widget
        self.viewerControlStack.addWidget( QWidget(parent=self) )

        # Add rows to the applet bar model

        # Add all of the applet bar's items to the toolbox widget
        controlName = app.name
        controlGuiWidget = app.getMultiLaneGui().appletDrawer()
        
        stackedWidget = QStackedWidget()
        stackedWidget.addWidget( controlGuiWidget )
        
        self.appletBar.addItem( stackedWidget, controlName )

        # Set up handling of GUI commands from this applet
        app.guiControlSignal.connect( bind(self.handleAppletGuiControlSignal, applet_index) )
        self._disableCounts.append(0)
        self._controlCmds.append( [] )

        # Set up handling of shell requests from this applet
        app.shellRequestSignal.connect( partial(self.handleShellRequest, applet_index) )
        
        return applet_index

    def removeAllAppletWidgets(self):
        for app in self._applets:
            app.shellRequestSignal.disconnectAll()
            app.guiControlSignal.disconnectAll()
            app.progressSignal.disconnectAll()
        
        self._clearStackedWidget(self.appletStack)
        self._clearStackedWidget(self.viewerControlStack)
        
        # Remove all drawers
        for i in reversed(range(self.appletBar.count())):
            self.appletBar.removeItem(i)

    def _clearStackedWidget(self, stackedWidget):
        for i in reversed( range( stackedWidget.count() ) ):
            lastWidget = stackedWidget.widget(i)
            stackedWidget.removeWidget(lastWidget)

    def handleAppletGuiControlSignal(self, applet_index, command=ControlCommand.DisableAll):
        """
        Applets fire a signal when they want other applet GUIs to be disabled.
        This function handles the signal.
        Each signal is treated as a command to disable other applets.
        A special command, Pop, undoes the applet's most recent command (i.e. re-enables the applets that were disabled).
        If an applet is disabled twice (e.g. by two different applets), then it won't become enabled again until both commands have been popped.
        """
        
        if command == ControlCommand.Pop:
            command = self._controlCmds[applet_index].pop()
            step = -1 # Since we're popping this command, we'll subtract from the disable counts
        else:
            step = 1
            self._controlCmds[applet_index].append( command ) # Push command onto the stack so we can pop it off when the applet isn't busy any more

        # Increase the disable count for each applet that is affected by this command.
        for index, count in enumerate(self._disableCounts):
            if (command == ControlCommand.DisableAll) \
            or (command == ControlCommand.DisableDownstream and index > applet_index) \
            or (command == ControlCommand.DisableUpstream and index < applet_index) \
            or (command == ControlCommand.DisableSelf and index == applet_index):
                self._disableCounts[index] += step

        # Update the control states in the GUI thread
        self.thunkEventHandler.post( self.updateAppletControlStates )

    def handleShellRequest(self, applet_index, requestAction):
        """
        An applet is asking us to do something.  Handle the request.
        """
        with Tracer(traceLogger):
            if requestAction == ShellRequest.RequestSave:
                # Call the handler directly to ensure this is a synchronous call (not queued to the GUI thread)
                self.projectManager.saveProject()

    def __len__( self ):
        return self.appletBar.count()

    def __getitem__( self, index ):
        return self._applets[index]
    
    def onNewProjectActionTriggered(self, workflow_class=None):
        logger.debug("New Project action triggered")
        newProjectFilePath = self.getProjectPathToCreate()
        if newProjectFilePath is not None:
            # Make sure the user is finished with the currently open project
            if not self.ensureNoCurrentProject():
                return
            
            self.createAndLoadNewProject(newProjectFilePath, workflow_class)
            
    def createAndLoadNewProject(self, newProjectFilePath, workflow_class):
        newProjectFile = ProjectManager.createBlankProjectFile(newProjectFilePath, workflow_class, self._new_workflow_cmdline_args)
        self._loadProject(newProjectFile, newProjectFilePath, workflow_class, readOnly=False)

    def getProjectPathToCreate(self, defaultPath=None, caption="Create Ilastik Project"):
        """
        Ask the user where he would like to create a project file.
        """
        if defaultPath is None:
            defaultPath = os.path.expanduser("~/MyProject.ilp")
        
        fileSelected = False
        while not fileSelected:
            options = QFileDialog.Options()
            if ilastik_config.getboolean("ilastik", "debug"):
                options |= QFileDialog.DontUseNativeDialog
                # For testing, it's easier if we don't record the overwrite confirmation
                options |= QFileDialog.DontConfirmOverwrite

            projectFilePath = QFileDialog.getSaveFileName(self, caption, defaultPath, 
                                          "Ilastik project files (*.ilp)", options=options)
            # If the user cancelled, stop now
            if projectFilePath.isEmpty():
                return None
            projectFilePath = str(projectFilePath)
            fileSelected = True
            
            # Add extension if necessary
            fileExtension = os.path.splitext(projectFilePath)[1].lower()
            if fileExtension != '.ilp':
                projectFilePath += ".ilp"
                if os.path.exists(projectFilePath):
                    # Since we changed the file path, we need to re-check if we're overwriting an existing file.
                    message = "A file named '" + projectFilePath + "' already exists in this location.\n"
                    message += "Are you sure you want to overwrite it?"
                    buttons = QMessageBox.Yes | QMessageBox.Cancel
                    response = QMessageBox.warning(self, "Overwrite existing project?", message, buttons, defaultButton=QMessageBox.Cancel)
                    if response == QMessageBox.Cancel:
                        # Try again...
                        fileSelected = False

        return projectFilePath

    def onImportProjectActionTriggered(self):
        """
        Import an existing project into a new file.
        This involves opening the old file, saving it to a new file, and then opening the new file.
        """
        logger.debug("Import Project Action")

        # Find the directory of the most recently *imported* project
        mostRecentImportPath = PreferencesManager().get( 'shell', 'recently imported' )
        if mostRecentImportPath is not None:
            defaultDirectory = os.path.split(mostRecentImportPath)[0]
        else:
            defaultDirectory = os.path.expanduser('~')

        # Select the paths to the ilp to import and the name of the new one we'll create
        importedFilePath = self.getProjectPathToOpen(defaultDirectory)
        if importedFilePath is not None:
            PreferencesManager().set('shell', 'recently imported', importedFilePath)
            defaultFile, ext = os.path.splitext(importedFilePath)
            defaultFile += "_imported"
            defaultFile += ext
            newProjectFilePath = self.getProjectPathToCreate(defaultFile)

        # If the user didn't cancel
        if importedFilePath is not None and newProjectFilePath is not None:
            if not self.ensureNoCurrentProject():
                return
            self.importProject( importedFilePath, newProjectFilePath )

    def importProject(self, originalPath, newProjectFilePath):
        newProjectFile = ProjectManager.createBlankProjectFile(newProjectFilePath)
        self._loadProject(newProjectFile, newProjectFilePath, workflow_class=None, readOnly=False, importFromPath=originalPath)
        
    def getProjectPathToOpen(self, defaultDirectory):
        """
        Return the path of the project the user wants to open (or None if he cancels).
        """
        options = QFileDialog.Options()
        if ilastik_config.getboolean("ilastik", "debug"):
            options = QFileDialog.Options(QFileDialog.DontUseNativeDialog)
        
        projectFilePath = QFileDialog.getOpenFileName(
           self, "Open Ilastik Project", defaultDirectory, "Ilastik project files (*.ilp)", options=options)

        # If the user canceled, stop now        
        if projectFilePath.isNull():
            return None

        return str(projectFilePath)

    def onOpenProjectActionTriggered(self):
        logger.debug("Open Project action triggered")
        
        # Find the directory of the most recently opened project
        mostRecentProjectPath = PreferencesManager().get( 'shell', 'recently opened' )
        if mostRecentProjectPath:
            defaultDirectory = os.path.split(mostRecentProjectPath)[0]
        else:
            defaultDirectory = os.path.expanduser('~')

        projectFilePath = self.getProjectPathToOpen(defaultDirectory)
        if projectFilePath is not None:
            # Make sure the user is finished with the currently open project
            if not self.ensureNoCurrentProject():
                return
            
            self.openProjectFile(projectFilePath)
    
    def openProjectFile(self, projectFilePath):
        try:
            hdf5File, workflow_class, readOnly = ProjectManager.openProjectFile(projectFilePath)
        except ProjectManager.ProjectVersionError,e:
            QMessageBox.warning(self, "Old Project", "Could not load old project file: " + projectFilePath + ".\nPlease try 'Import Project' instead.")
        except ProjectManager.FileMissingError:
            QMessageBox.warning(self, "Missing File", "Could not find project file: " + projectFilePath)
        except:
            logger.error( traceback.format_exc() )
            QMessageBox.warning(self, "Corrupted Project", "Unable to open project file: " + projectFilePath)
        else:            
            #as load project can take a while, show a wait cursor
            QApplication.setOverrideCursor(Qt.WaitCursor)
            self.statusBar.showMessage("Loading project %s ..." % projectFilePath)
            self._loadProject(hdf5File, projectFilePath, workflow_class, readOnly)
            QApplication.restoreOverrideCursor()
            self.statusBar.clearMessage()
    
    def _loadProject(self, hdf5File, projectFilePath, workflow_class, readOnly, importFromPath=None):
        """
        Load the data from the given hdf5File (which should already be open).
        Populate the shell with widgets from all the applets in the new workflow.
        """

<<<<<<< HEAD
        workflow_class = None
        # Does the project file say which workflow to use?
        if "workflowName" in hdf5File.keys():
            #if workflow is found in file, take it
            workflowName = hdf5File["workflowName"].value
            workflow_class = getWorkflowFromName(workflowName)
        
        # If the workflow wasn't specified or we don't understand it.
=======
>>>>>>> 3570e362
        if workflow_class is None:
            #ask the user to name a workflow
            workflow_class = self.getWorkflow()

        # If the user cancelled, give up.        
        if workflow_class is None:
            return

        workflow_cmdline_args = None
        if "workflow_cmdline_args" in hdf5File.keys():
            # Use workflow_cmdline_args IF PRESENT
            # To ensure that the workflow is loaded in the same state it was created,
            #  we do not attempt to provide any extra kwargs from the current session.
            workflow_cmdline_args = []
            if len(hdf5File["workflow_cmdline_args"]) > 0:
                workflow_cmdline_args = map(str, hdf5File["workflow_cmdline_args"][...])

        try:
            assert self.projectManager is None, "Expected projectManager to be None."
            self.projectManager = ProjectManager( workflow_class,
                                                  workflow_cmdline_args=workflow_cmdline_args)
            
        except Exception, e:
            traceback.print_exc()
            QMessageBox.warning(self, "Failed to Load", "Could not load project file.\n" + e.message)
        else:
            
            # Add all the applets from the workflow
            for index, app in enumerate(self.projectManager.workflow.applets):
                self.addApplet(index, app)
            
            start = time.time()
            #load the project data from file
            if importFromPath is None:
                #FIXME: load the project asynchronously
                self.projectManager._loadProject(hdf5File, projectFilePath, readOnly)
            else:
                assert not readOnly, "Can't import into a read-only file."
                self.projectManager._importProject(importFromPath, hdf5File, projectFilePath)
                
            stop = time.time()
            print "Loading the project took %f sec." % (stop-start,)
            
            #add file and workflow to users preferences
            mostRecentProjectPaths = PreferencesManager().get('shell', 'recently opened list')
            if mostRecentProjectPaths is None:
                mostRecentProjectPaths = []
            
            workflowName = self.projectManager.workflow.workflowName
            
            for proj,work in mostRecentProjectPaths[:]:
                if proj==projectFilePath and (proj,work) in mostRecentProjectPaths:
                    mostRecentProjectPaths.remove((proj,work))
            
            mostRecentProjectPaths.insert(0,(projectFilePath,workflowName))
            
            #cut list of stored files at randomly chosen number of 5
            if len(mostRecentProjectPaths) > 5:
                mostRecentProjectPaths = mostRecentProjectPaths[:5]
            
            PreferencesManager().set('shell', 'recently opened list', mostRecentProjectPaths)
            PreferencesManager().set('shell', 'recently opened', projectFilePath)
            
            #be friendly to user: if this file has not specified a default workflow, do it now
            if not "workflowName" in hdf5File.keys() and not readOnly:
                hdf5File.create_dataset("workflowName",data = workflowName)
            
            #switch away from the startup screen to show the loaded project
            self.mainStackedWidget.setCurrentIndex(1)
            # By default, make the splitter control expose a reasonable width of the applet bar
            self.mainSplitter.setSizes([300,1])
            
            self.progressDisplayManager = ProgressDisplayManager(self.statusBar, self.projectManager.workflow)
                
            self.setImageNameListSlot( self.projectManager.workflow.imageNameListSlot )
            self.updateShellProjectDisplay()

            # Enable all the applet controls
            self.enableWorkflow = True
            self.updateAppletControlStates()

            if "currentApplet" in hdf5File.keys():
                appletName = hdf5File["currentApplet"].value
                self.setSelectedAppletDrawer(appletName)
            else:
                self.setSelectedAppletDrawer(self.projectManager.workflow.defaultAppletIndex)

    def closeCurrentProject(self):
        """
        Undo everything that was done in loadProject()
        """
        assert threading.current_thread().name == "MainThread"
        if self.projectManager is not None:
            
            projectFile = self.projectManager.currentProjectFile 
            if projectFile is not None:
                if "currentApplet" in projectFile.keys():
                    del projectFile["currentApplet"]
                self.projectManager.currentProjectFile.create_dataset("currentApplet",data = self.currentAppletIndex)
            
            self.removeAllAppletWidgets()
            for f in self.cleanupFunctions:
                f()

            self.imageSelectionCombo.clear()
            self.changeCurrentInputImageIndex(-1)

            if self.projectDisplayManager is not None: 
                old = weakref.ref(self.projectDisplayManager)
                self.projectDisplayManager.cleanUp()
                self.projectDisplayManager = None # Destroy display manager
                # Ensure that it was really destroyed
                assert old() is None, "There shouldn't be extraneous references to the project display manager!"

            old = weakref.ref(self.projectManager)
            self.projectManager.cleanUp()
            self.projectManager = None # Destroy project manager
            # Ensure that it was really destroyed
            assert old() is None, "There shouldn't be extraneous references to the project manager!"
        
        self.enableWorkflow = False
        self._controlCmds = []
        self._disableCounts = []
        self.updateAppletControlStates()
        self.updateShellProjectDisplay()
        
    def ensureNoCurrentProject(self, assertClean=False):
        """
        Close the current project.  If it's dirty, we ask the user for confirmation.
        
        The ``assertClean`` parameter is for tests.  Setting it to True will raise an assertion if the project was dirty.
        """
        closeProject = True
        if self.projectManager:
            dirtyApplets = self.projectManager.getDirtyAppletNames()
            if len(dirtyApplets) > 0:
                # Testing assertion
                assert not assertClean, "Expected a clean project but found it to be dirty!"
    
                message = "Your current project is about to be closed, but it has unsaved changes which will be lost.\n"
                message += "Are you sure you want to proceed?\n"
                message += "(Unsaved changes in: {})".format( ', '.join(dirtyApplets) )
                buttons = QMessageBox.Yes | QMessageBox.Cancel
                response = QMessageBox.warning(self, "Discard unsaved changes?", message, buttons, defaultButton=QMessageBox.Cancel)
                closeProject = (response == QMessageBox.Yes)
            

        if closeProject:
            self.closeCurrentProject()

        return closeProject

    def onSaveProjectActionTriggered(self):
        logger.debug("Save Project action triggered")
        def save():
            self.thunkEventHandler.post( partial(self.handleAppletGuiControlSignal, 0, ControlCommand.DisableAll ) )
            try:
                self.projectManager.saveProject()
            except ProjectManager.SaveError, err:
                self.thunkEventHandler.post( partial( QMessageBox.warning, self, "Error Attempting Save", str(err) ) ) 
            self.thunkEventHandler.post( partial(self.handleAppletGuiControlSignal, 0, ControlCommand.Pop ) )
        
        saveThread = threading.Thread( target=save )
        saveThread.start()
        
        return saveThread # Return the thread so non-gui users (e.g. unit tests) can join it if they want to.

    def onSaveProjectAsActionTriggered(self):
        logger.debug("SaveAs Project action triggered")
        
        # Try to guess a good default project name, e.g. MyProject2.ilp 
        currentPath, ext = os.path.splitext(self.projectManager.currentProjectPath)
        m = re.match("(.*)_(\d+)", currentPath)
        if m:
            baseName = m.groups()[0]
            projectNum = int(m.groups()[1]) + 1
        else:
            baseName = currentPath
            projectNum = 2
        
        defaultNewPath = "{}_{}{}".format(baseName, projectNum, ext)

        newPath = self.getProjectPathToCreate(defaultNewPath, caption="Select New Project Name")
        if newPath == self.projectManager.currentProjectPath:
            # If the new path is the same as the old one, then just do a regular save
            self.onSaveProjectActionTriggered()
        elif newPath is not None:
            def saveAs():
                self.thunkEventHandler.post( partial(self.handleAppletGuiControlSignal, 0, ControlCommand.DisableAll ) )
                
                try:
                    self.projectManager.saveProjectAs( newPath )
                except ProjectManager.SaveError, err:
                    self.thunkEventHandler.post( partial( QMessageBox.warning, self, "Error Attempting Save", str(err) ) ) 
                self.updateShellProjectDisplay()
                self.thunkEventHandler.post( partial(self.handleAppletGuiControlSignal, 0, ControlCommand.Pop ) )

            saveThread = threading.Thread( target=saveAs )
            saveThread.start()

    def onSaveProjectSnapshotActionTriggered(self):
        logger.debug("Saving Snapshot")
        currentPath, ext = os.path.splitext(self.projectManager.currentProjectPath)
        defaultSnapshot = currentPath + "_snapshot" + ext
        
        snapshotPath = self.getProjectPathToCreate(defaultSnapshot, caption="Create Project Snapshot")
        if snapshotPath is not None:
            try:
                self.projectManager.saveProjectSnapshot(snapshotPath)
            except ProjectManager.SaveError, err:
                QMessageBox.warning( self, "Error Attempting Save Snapshot", str(err) )

    def closeEvent(self, closeEvent):
        """
        Reimplemented from QWidget.  Ignore the close event if the user has unsaved data and changes his mind.
        """
        if self.confirmQuit():
            self.closeAndQuit()
        else:
            closeEvent.ignore()
    
    def onQuitActionTriggered(self, force=False, quitApp=True):
        """
        The user wants to quit the application.
        Check his project for unsaved data and ask if he really means it.
        Args:
            force - Don't check the project for unsaved data.
            quitApp - For testing purposes, set this to False if you just want to close the main window without quitting the app.
        """
        logger.info("Quit Action Triggered")
        
        if force or self.confirmQuit():
            self.closeAndQuit(quitApp)
        
    def confirmQuit(self):
        if self.projectManager:
            dirtyApplets = self.projectManager.getDirtyAppletNames()
            if len(dirtyApplets) > 0:
                message = "Your project has unsaved data.  Are you sure you want to discard your changes and quit?\n"
                message += "(Unsaved changes in: {})".format( ', '.join(dirtyApplets) )
                buttons = QMessageBox.Discard | QMessageBox.Cancel
                response = QMessageBox.warning(self, "Discard unsaved changes?", message, buttons, defaultButton=QMessageBox.Cancel)
                if response == QMessageBox.Cancel:
                    return False

        return self._recorderGui.confirmQuit()

    def closeAndQuit(self, quitApp=True):
        PreferencesManager().set( 'shell', 'startscreenSize', (self.size().width(),self.size().height()))
        
        if self.projectManager is not None:
            self.projectManager.cleanUp()
            self.projectManager = None # Destroy project manager
        
        # Stop the thread that checks for log config changes.
        ilastik.ilastik_logging.stopUpdates()

        # Close the window first, so applets can reimplement hideEvent() and such.
        self.close()
        
        # For testing purposes, sometimes this function is called even though we don't want to really quit.
        if quitApp:
            qApp.quit()

    def updateAppletControlStates(self):
        """
        Enable or disable all controls of all applets according to their disable count.
        """
        for applet_index, applet in enumerate(self._applets):
            enabled = self._disableCounts[applet_index] == 0

            # Apply to the applet central widget
            if applet.getMultiLaneGui().centralWidget() is not None:
                applet.getMultiLaneGui().centralWidget().setEnabled( enabled and self.enableWorkflow )
            
            # Apply to the applet bar drawer
            appletGui = applet.getMultiLaneGui().appletDrawer()
            appletGui.setEnabled( enabled and self.enableWorkflow )
        
            # Apply to the applet bar drawer headings, too
            
            if applet_index < self.appletBar.count():
                self.appletBar.setItemEnabled(applet_index,(enabled and self.enableWorkflow))
                '''drawerTitleItem = self.appletBar.widget(applet_index)
                if enabled and self.enableWorkflow:
                    drawerTitleItem.setFlags( Qt.ItemIsEnabled )
                else:
                    drawerTitleItem.setFlags( Qt.NoItemFlags )'''

assert issubclass( IlastikShell, ShellABC ), "IlastikShell does not satisfy the generic shell interface!"<|MERGE_RESOLUTION|>--- conflicted
+++ resolved
@@ -956,17 +956,6 @@
         Populate the shell with widgets from all the applets in the new workflow.
         """
 
-<<<<<<< HEAD
-        workflow_class = None
-        # Does the project file say which workflow to use?
-        if "workflowName" in hdf5File.keys():
-            #if workflow is found in file, take it
-            workflowName = hdf5File["workflowName"].value
-            workflow_class = getWorkflowFromName(workflowName)
-        
-        # If the workflow wasn't specified or we don't understand it.
-=======
->>>>>>> 3570e362
         if workflow_class is None:
             #ask the user to name a workflow
             workflow_class = self.getWorkflow()
