--- conflicted
+++ resolved
@@ -54,13 +54,9 @@
         if self.mainOperator.LabelImage.meta.shape:
             self.editor.dataShape = self.mainOperator.LabelImage.meta.shape
         self.mainOperator.LabelImage.notifyMetaChanged( self._onMetaChanged)
-<<<<<<< HEAD
-            
-=======
         
         # get the applet reference from the workflow (needed for the progressSignal)
         self.applet = self.mainOperator.parent.parent.trackingApplet
->>>>>>> 23862069
 
 
     def _onMetaChanged( self, slot ):
@@ -308,52 +304,7 @@
                 else:
                     key.append(slice(0,self.mainOperator.LabelImage.meta.shape[idx]))                        
             
-<<<<<<< HEAD
-        print "Saving first label image..."
-        key = []
-        for idx, flag in enumerate(axisTagsToString(self.mainOperator.LabelImage.meta.axistags)):
-            if flag is 't':
-                key.append(slice(t_from,t_from+1))
-            elif flag is 'c':
-                key.append(slice(0,1))                
-            else:
-                key.append(slice(0,self.mainOperator.LabelImage.meta.shape[idx]))                        
-        
-        roi = SubRegion(self.mainOperator.LabelImage, key)
-        labelImage = self.mainOperator.LabelImage.get(roi).wait()
-        labelImage = labelImage[0,...,0]
-        
-        write_events([], str(directory), t_from, labelImage)
-
-        oids = np.unique(labelImage).astype(np.uint16)[1:]
-        oids = oids[::-1]
-        ones = np.ones(oids.shape, dtype=np.uint16)
-        with h5py.File(str(directory) + '/' + str(0).zfill(5) + '.h5', 'a') as h5file:
-            h5file.create_dataset('objects/meta/id', data=oids)
-            h5file.create_dataset('objects/meta/valid', data=ones)
-            
-        events = self.mainOperator.events
-        print "Saving events..."
-        print "Length of events " + str(len(events))
-        
-        for i, events_at in enumerate(events):
-            t = t_from + i            
-            key[0] = slice(t+1,t+2)
-            roi = SubRegion(self.mainOperator.LabelImage, key)
-            labelImage = self.mainOperator.LabelImage.get(roi).wait()
-            labelImage = labelImage[0,...,0]
-            if self.withMergers:                
-                write_events(events_at, str(directory), t+1, labelImage, self.mainOperator.mergers)
-            else:
-                write_events(events_at, str(directory), t+1, labelImage)
-            oids = np.unique(labelImage).astype(np.uint16)[1:]
-            oids = oids[::-1]
-            ones = np.ones(oids.shape, dtype=np.uint16)
-            
-            with h5py.File(str(directory) + '/' + str(t+1).zfill(5) + '.h5', 'a') as h5file:
-                h5file.create_dataset('objects/meta/id', data=oids)
-                h5file.create_dataset('objects/meta/valid', data=ones)
-=======
+        
             roi = SubRegion(self.mainOperator.LabelImage, key)
             labelImage = self.mainOperator.LabelImage.get(roi).wait()
             labelImage = labelImage[0,...,0]
@@ -399,7 +350,6 @@
         req.notify_failed( _handle_failure )
         req.notify_finished( _handle_finished )
         req.submit()
->>>>>>> 23862069
             
             
     def _onExportTifButtonPressed(self):
