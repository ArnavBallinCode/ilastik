*.pyc
*.pyo
*.kdev4
.DS_Store

.project
*.h5
.pydevproject
<<<<<<< HEAD

build/
dist/
ilastik.egg-info/
=======
.settings
>>>>>>> a1535096
<|MERGE_RESOLUTION|>--- conflicted
+++ resolved
@@ -6,11 +6,9 @@
 .project
 *.h5
 .pydevproject
-<<<<<<< HEAD
 
 build/
 dist/
 ilastik.egg-info/
-=======
-.settings
->>>>>>> a1535096
+
+.settings